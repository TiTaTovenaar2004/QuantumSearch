import numpy as np
import math
from matplotlib import pyplot as plt
from qutip import *
from matplotlib.animation import FuncAnimation
import networkx as nx
import time

from bosonic_search import bosonic_search
from fermionic_search import fermionic_search
from majority_vote_operator import majority_vote_operator
from plotting import plot_site_populations, plot_marked_vertex_occupation_distribution, animate_marked_vertex_distribution, plot_success_probabilities
from utils import show_superposition

<<<<<<< HEAD
# result, times, G, params = bosonic_search(N = 2, M = 2, output = 'success probabilities', graph = 'complete', R = [1, 2], T = 20)
# plot_success_probabilities(result, times, R = [1, 2])

result, times, G, params = bosonic_search(N = 2, M = 2, output = 'states', graph = 'complete', T = 10)
show_superposition(result.states[-1])
=======
result, times, G, params = bosonic_search(N = 4, M = 2, output = 'success probabilities', graph = 'complete', R = [1, 2, 3, 4], T = 20, hopping_rate = 0.25)
plot_success_probabilities(result, times, R = [1, 2, 3, 4])

>>>>>>> 98146901
<|MERGE_RESOLUTION|>--- conflicted
+++ resolved
@@ -11,15 +11,3 @@
 from majority_vote_operator import majority_vote_operator
 from plotting import plot_site_populations, plot_marked_vertex_occupation_distribution, animate_marked_vertex_distribution, plot_success_probabilities
 from utils import show_superposition
-
-<<<<<<< HEAD
-# result, times, G, params = bosonic_search(N = 2, M = 2, output = 'success probabilities', graph = 'complete', R = [1, 2], T = 20)
-# plot_success_probabilities(result, times, R = [1, 2])
-
-result, times, G, params = bosonic_search(N = 2, M = 2, output = 'states', graph = 'complete', T = 10)
-show_superposition(result.states[-1])
-=======
-result, times, G, params = bosonic_search(N = 4, M = 2, output = 'success probabilities', graph = 'complete', R = [1, 2, 3, 4], T = 20, hopping_rate = 0.25)
-plot_success_probabilities(result, times, R = [1, 2, 3, 4])
-
->>>>>>> 98146901
