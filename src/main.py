--- conflicted
+++ resolved
@@ -13,14 +13,7 @@
 from fermionic_search import fermionic_search
 from graph import Graph
 
-<<<<<<< HEAD
-import numpy as np
-import matplotlib.pyplot as plt
-
-graph = Graph(graph_type='line', N=3)
-=======
 graph = Graph(graph_type='complete', N=3)
->>>>>>> 354010c0
 graph.calculate_eig()
 
 simulation = fermionic_search(
